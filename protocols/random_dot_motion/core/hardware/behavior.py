import multiprocessing as mp
import threading
import time
from queue import Queue


class Behavior:
    """
    General class for monitoring behavior during the task. This also takes care of interacting between multiple
    hardwares (lick sensors, camera, rotary encoder etc). This class runs on its own thread to achieve better accuracy.
    Arguments:
        hardware_manager (class instance): Hardware manager for monitoring and giving rewards
        stage_block: Stage_Block event for controlling trial progression
    """

    def __init__(
        self,
        hardware_manager=None,
        response_block=None,
        response_queue=None,
        response_log=None,
        timers=None,
    ):
        self.hardware_manager = hardware_manager
        self.response_block = response_block
        self.response_queue = response_queue
        self.response_log = response_log
        self.timers = timers

        self.process = None
        self.quit_monitoring = threading.Event()
        self.quit_monitoring.clear()

    def start(self):
        # self.session_timer = session_timer
        # Starting acquisition process on different thread
        if not self.response_queue:
            raise Warning("Starting behavior acquisition without monitoring for response")

        self.process = mp.Process(target=self._acquire, args=(self.response_block, self.response_queue,), daemon=True,)
        self.process.start()

    def _acquire(self, response_block=None, response_queue=None):
        left_clock_start = time.time()
        right_clock_start = time.time()

        while not self.quit_monitoring.is_set():
            hw_timestamp, lick = self.hardware_manager.read_licks()
            if lick != None:
                # Passing information if trigger is requested
                if response_block.is_set():
                    if lick == -1 or lick == 1:
                        response_queue.put(lick)

                with open(self.response_log, "a+") as file:
                    if lick == -1:
                        left_clock_start = time.time()
                    elif lick == -2:
                        left_clock_end = time.time()
                        left_dur = left_clock_end - left_clock_start
                        file.write(
                            "%.6f, %.6f, %.6f, %s, %.6f\n"
                            % (
                                hw_timestamp,
                                left_clock_start - self.timers["session"].timestamp(),
                                left_clock_start - self.timers["trial"].timestamp(),
                                lick,
                                left_dur,
                            )
                        )
                    elif lick == 1:
                        right_clock_start = time.time()
                    elif lick == 2:
                        right_clock_end = time.time()
                        right_dur = right_clock_end - right_clock_start
                        file.write(
                            "%.6f, %.6f, %.6f, %s, %.6f\n"
                            % (
                                hw_timestamp,
                                right_clock_start - self.timers["session"].timestamp(),
                                right_clock_start - self.timers["trial"].timestamp(),
                                lick,
                                right_dur,
                            )
                        )
<<<<<<< HEAD
            time.sleep(0.001)
=======
            # time.sleep(0.001)
>>>>>>> 61b46859

    def stop(self):
        """
        Stopping all hardware communications and closing treads
        """
        # Closing all
        # self.hardware_manager.close_hardware()
        self.quit_monitoring.set()
        self.process.kill()


if __name__ == "__main__":
    pass<|MERGE_RESOLUTION|>--- conflicted
+++ resolved
@@ -83,11 +83,7 @@
                                 right_dur,
                             )
                         )
-<<<<<<< HEAD
-            time.sleep(0.001)
-=======
             # time.sleep(0.001)
->>>>>>> 61b46859
 
     def stop(self):
         """
