--- conflicted
+++ resolved
@@ -64,15 +64,10 @@
         """
         if self.is_connected:
             # message = self.connection.readline(self.connection.inWaiting()).decode().strip()
-<<<<<<< HEAD
             try:
                 message = self.connection.readline().decode().strip()
             except:
                 message = self.connection.readline().strip()
-=======
-            message = self.connection.readline().decode().strip()
-            return message
->>>>>>> 61b46859
         else:
             raise Warning(
                 f"Please establish hardware connection with {self.group} device: {self.name} (at '{self.port}') before reading"
